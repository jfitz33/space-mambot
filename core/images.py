--- conflicted
+++ resolved
@@ -5,12 +5,8 @@
 from typing import Dict, Iterable, Optional, Tuple
 import discord
 
-<<<<<<< HEAD
 # Prefer GIF files for animated rarity emojis if present; fall back to PNG.
-RARITY_FILES: Dict[str, Tuple[str, ...]] = {
-=======
 RARITY_FILES: Dict[str, str] = {
->>>>>>> 0fed45f1
     "common": ("common.gif", "common.png"),
     "rare":   ("rare.gif", "rare.png"),
     "super":  ("super.gif", "super.png"),
@@ -170,10 +166,6 @@
                     if not path:
                         if verbose:
                             print(f"[rarity] file missing for {r}: {filenames} (skipping)")
-<<<<<<< HEAD
-                        continue
-=======
->>>>>>> 0fed45f1
                     try:
                         data = path.read_bytes()
                         if len(data) >= 256 * 1024:
