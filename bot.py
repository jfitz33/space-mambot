--- conflicted
+++ resolved
@@ -45,19 +45,11 @@
 # Set to track live views to properly enforce timeouts
 setattr(bot.state, "live_views", set())
 
-<<<<<<< HEAD
-COGS = ["cogs.system", "cogs.packs", "cogs.collection",
-        "cogs.admin", "cogs.trade", "cogs.start", "cogs.wallet",
-        "cogs.cards_shop", "cogs.wheel", "cogs.quests",
-        "cogs.stats", "cogs.boop", "cogs.shop_sim", "cogs.sales",
-        "cogs.tournaments"]
-=======
 COGS = ["cogs.system", "cogs.packs", "cogs.collection", 
         "cogs.admin", "cogs.trade", "cogs.start", "cogs.wallet", 
         "cogs.cards_shop", "cogs.wheel", "cogs.quests", 
         "cogs.stats", "cogs.boop", "cogs.shop_sim", "cogs.sales",
-        "cogs.wheel_tokens"]
->>>>>>> 0fed45f1
+        "cogs.wheel_tokens", "cogs.tournaments"]
 
 @bot.event
 async def on_ready():
